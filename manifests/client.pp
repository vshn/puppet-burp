# == Define burp::client
#
# This defined type configures a BURP backup client.
#
# === Parameters
#
# [*ca_dir*]
#   Default: /var/lib/burp/CA-client-${name}
#   Directory where all client certificate related files are saved to.
#
# [*clientconfig_tag*]
#   Default: $server
#   Puppet tag which gets assigned to `::burp::clientconfig` resources for
#   later collection on the BURP server using exported resources.
#
# [*configuration*]
#   Default: {}
#   Hash of client configuration directives. See man page of BURP, section
#   "CLIENT CONFIGURATION FILE OPTIONS", for a detailed list of all possible
#   values. A big bunch of default values are already prepared (see code below).
#   Values defined in this hash will get merged and will override the default
#   parameters!
#
# [*cron_minute*]
<<<<<<< HEAD
#   Default: 5
=======
#   Default: */5
>>>>>>> 97f572bb
#   Minute part of the BURP backup client cron job.
#
# [*cron_mode*]
#   Default: t
#   Mode to run the BURP backup client in. Possible values:
#   b (backup) or t (timed backup).
#
# [*cron_randomise*]
#   Default: 60
#   When running a timed backup (`t` mode), sleep for a random number of seconds (between 0 and the  number  given)
#   before contacting the server.
#
# [*manage_ca_dir*]
#   Default: true
#   Manage CA directory or not.
#
# [*manage_clientconfig*]
#   Default: true
#   Manage clientconfig or not. If true, an exported resource of type
#   `::burp::clientconfig` will be created and the tag `clientconfig_tag`
#   assigned. Can be collected on the BURP backup server.
#
# [*manage_cron*]
#   Default: true
#   Manage BURP backup client cron job.
#
# [*manage_extraconfig*]
#   Default: true
#   Manage BURP backup client extra configuration. If set to true, a extra
#   configuration file will be included in the main client configuration
#   file. This extra configuration file can be filled with the `burp::extraconfig`
#   defined type.
#
# [*server*]
#   Default: "backup.${::domain}"
#   BURP backup server address.
#
# [*password*]
#   Default: fqdn_rand_string(10)
#   Password to authenticate the client on the BURP backup server.
#
# === Authors
#
# Tobias Brunner <tobias.brunner@vshn.ch>
#
# === Copyright
#
# Copyright 2015 Tobias Brunner, VSHN AG
#
define burp::client (
  $ca_dir = "/var/lib/burp/CA-client-${name}",
  $clientconfig_tag = undef,
  $configuration = {},
<<<<<<< HEAD
  $cron_minute = '5',
=======
  $cron_minute = '*/5',
>>>>>>> 97f572bb
  $cron_mode = 't',
  $cron_randomise = '60',
  $manage_ca_dir = true,
  $manage_clientconfig = true,
  $manage_cron = true,
  $manage_extraconfig = true,
  $server = "backup.${::domain}",
  $password = fqdn_rand_string(10),
) {

  ## Some input validations
  validate_re($cron_mode,['^b$','^t$'],'cron_mode must be one of "b" or "t"')

  ## Default configuration parameters for BURP client
  # parameters coming from a default BURP installation (most of them)
  $_default_configuration = {
    'ca_burp_ca'            => '/usr/sbin/burp_ca',
    'ca_csr_dir'            => $ca_dir,
    'cname'                 => $::fqdn,
    'cross_all_filesystems' => 0,
    'cross_filesystem'      => '/home',
    'mode'                  => 'client',
    'password'              => $password,
    'pidfile'               => "/tmp/burp.client.${name}.pid",
    'port'                  => '4971',
    'progress_counter'      => 1,
    'server'                => $server,
    'server_can_restore'    => 0,
    'ssl_cert'              => "${ca_dir}/ssl_cert-client.pem",
    'ssl_cert_ca'           => "${ca_dir}/ssl_cert_ca.pem",
    'ssl_key'               => "${ca_dir}/ssl_cert-client.key",
    'ssl_peer_cn'           => $server,
    'stdout'                => 1,
    'syslog'                => 0,
  }
  $_configuration = merge($_default_configuration,$configuration)

  ## Write client configuration file
  if $manage_extraconfig {
    $_include = "${::burp::config_dir}/${name}-extra.conf"
    concat { "${::burp::config_dir}/${name}-extra.conf":
      ensure  => present,
    }
    concat::fragment { 'burpclient_extra_header':
      target  => "${::burp::config_dir}/${name}-extra.conf",
      content => "# THIS FILE IS MANAGED BY PUPPET\n# Contains additional client configuration\n",
      order   => 01,
    }
  }
  file { "${::burp::config_dir}/${name}.conf":
    ensure  => file,
    content => template('burp/burp.conf.erb'),
    require => Class['::burp::config'],
  }

  ## Prepare CA dir
  if $manage_ca_dir {
    file { $ca_dir:
      ensure => directory,
    }
  }

  ## Cronjob
  if $manage_cron {
    cron { "burp_client_${name}":
      command => "/usr/sbin/burp -c ${::burp::config_dir}/${name}.conf -a ${cron_mode} -q ${cron_randomise} >/dev/null 2>&1",
      user    => 'root',
      minute  => $cron_minute,
    }
  }

  ## Exported resource for clientconfig
  if $manage_clientconfig {
    if $configuration['cname'] {
      $_clientname = $configuration['cname']
    } else {
      $_clientname = $::fqdn
    }
    if $clientconfig_tag == undef {
      $_clientconfig_tag = $server
    } else {
      $_clientconfig_tag = $clientconfig_tag
    }
    @@::burp::clientconfig { $_clientname:
      password => $password,
      tag      => $_clientconfig_tag,
    }
  }

}<|MERGE_RESOLUTION|>--- conflicted
+++ resolved
@@ -22,11 +22,7 @@
 #   parameters!
 #
 # [*cron_minute*]
-<<<<<<< HEAD
-#   Default: 5
-=======
 #   Default: */5
->>>>>>> 97f572bb
 #   Minute part of the BURP backup client cron job.
 #
 # [*cron_mode*]
@@ -80,11 +76,7 @@
   $ca_dir = "/var/lib/burp/CA-client-${name}",
   $clientconfig_tag = undef,
   $configuration = {},
-<<<<<<< HEAD
-  $cron_minute = '5',
-=======
   $cron_minute = '*/5',
->>>>>>> 97f572bb
   $cron_mode = 't',
   $cron_randomise = '60',
   $manage_ca_dir = true,
